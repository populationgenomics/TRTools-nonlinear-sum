#!/usr/bin/env python3
"""
Tool for computing stats on STR VCF files
"""

# Allow making plots even with no x-forward
import matplotlib as mpl
mpl.use('Agg')
import matplotlib.pyplot as plt

# Allow plots to be editable in Adobe Illustrator
import matplotlib
matplotlib.rcParams['pdf.fonttype'] = 42
matplotlib.rcParams['ps.fonttype'] = 42

# Imports
import argparse
import numpy as np
import os
import sys
import vcf

MAXPLOTS = 10 # don't plot more than this many allele freqs

# Load local libraries
if __name__ == "statSTR" or __name__ == '__main__' or __package__ is None:
    sys.path.append(os.path.join(os.path.dirname(os.path.abspath(__file__)), "..", "strtools", "utils"))
    import common
    import tr_harmonizer as trh
    import utils
else: # pragma: no cover
    import strtools.utils.common as common  # pragma: no cover
    import strtools.utils.tr_harmonizer as trh  # pragma: no cover
    import strtools.utils.utils as utils  # pragma: no cover

def PlotAlleleFreqs(trrecord, outprefix, samplelists=[], sampleprefixes=[]):
    r"""Plot allele frequencies for a locus

    Parameters
    ----------
    trrecord: trh.TRRecord object 
          The record that we are computing the statistic for
    outprefix : str
          Prefix for output file
    samplelists: list of list of str, optional
          List of lists of the samples that we include when compute the statistic 
    sampleprefixes : list of str, optional
          Prefixes for each sample list to use in legend
    """
    if len(samplelists)==0: samplelists.append([])
    allele_freqs_list = []
    allele_set = set()
    for sl in samplelists:
        afreqs = trrecord.GetAlleleFreqs(uselength=True, samplelist=sl)
        allele_freqs_list.append(afreqs)
        allele_set = allele_set.union(afreqs.keys())
    min_allele = min(allele_set)-2
    max_allele = max(allele_set)+2
    bins = np.arange(min_allele, max_allele, 1)
    
    fname = args.out + "-%s-%s.pdf"%(trrecord.vcfrecord.CHROM, trrecord.vcfrecord.POS)
    w = 1.0/(len(samplelists)+0.3)
    fig = plt.figure()
    ax = fig.add_subplot(111)
    for i in range(len(samplelists)):
        ax.bar([item+i*w for item in bins], [allele_freqs_list[i].get(item, 0) for item in bins],
               label=sampleprefixes[i], width=w*1.1)
    ax.legend()
    ax.set_xlabel("TR allele (num. %s rpts)"%trrecord.motif, size=15)
    ax.set_ylabel("Frequency", size=15)
    ax.set_xticklabels([int(item) for item in ax.get_xticks()], size=12)
    ax.set_yticklabels(["%.2f"%item for item in ax.get_yticks()], size=12)
    fig.tight_layout()
    fig.savefig(fname)
    plt.close()

def GetHeader(header, sample_prefixes):
    r"""Return header items for a column
    
    Parameters
    ----------
    header : str
       Header item
    sample_prefixes : list of str
       List of sample prefixes. empty if no sample groups used

    Returns
    -------
    header_items : list of str
       List of header items
    """
    if len(sample_prefixes) == 0: return [header]
    else:
        header_items = []
        for sp in sample_prefixes:
            header_items.append(header+"-"+sp)
        return header_items

def GetThresh(trrecord, samplelists=[]):
    r"""Return the maximum TR allele length observed

    Parameters
    ----------
    trrecord: trh.TRRecord object 
          The record that we are computing the statistic for
    samplelists: list of list of str
          List of lists of the samples that we include when compute the statistic 

    Returns
    -------
    thresh: list of float
          List of Maximum allele length observed in each sample group
    """
    if len(samplelists) == 0:
        return [trrecord.GetMaxAllele()]
    else:
        return [trrecord.GetMaxAllele(samplelist=sl) for sl in samplelists]

def GetAFreq(trrecord, samplelists=[], count=False, uselength=True):
    r"""Return allele frequency for a TR

    Parameters
    ----------
    trrecord: trh.TRRecord object 
          The record that we are computing the statistic for
    samplelist: list of list of str
          List of lists of the samples that we include when compute the statistic 
    count: bool
          If True, return allele counts rather than allele frequencies
    uselength: bool 
          Whether we should collapse alleles by length

    Returns
    -------
    allele_freqs_strs: list of str
          Format: allele1:freq1,allele2:freq2,etc. for each sample group
    """
    if len(samplelists) == 0:
        samplelists.append([])
    allele_freqs_strs = []
    for sl in samplelists:
        if count:
            allele_counts = trrecord.GetAlleleCounts(uselength=uselength, samplelist=sl)
            allele_freqs_strs.append(",".join(["%s:%i"%(a, allele_counts.get(a, 0)) for a in sorted(allele_counts.keys())]))
        else:
            allele_freqs = trrecord.GetAlleleFreqs(uselength=uselength, samplelist=sl)
            allele_freqs_strs.append(",".join(["%s:%.3f"%(a, allele_freqs.get(a, 0)) for a in sorted(allele_freqs.keys())]))
    return allele_freqs_strs

def GetHWEP(trrecord, samplelists=[], uselength=True):
    r"""Compute Hardy Weinberg p-value 

    Tests whether the number of observed heterozygous vs.
    homozygous individuals is different than expected
    under Hardy Weinberg Equilibrium given the observed
    allele frequencies, based on a binomial test.

    Parameters
    ----------
    trrecord: trh.TRRecord object
          The record that we are computing the statistic for
    samplelist: list of list of str
          List of list of the samples that we include when compute the statistic
    uselength: bool
          Whether we should collapse alleles by length 

    Returns 
    -------
    p-value: list of float 
          The two-sided p-value returned by a binomial test (scipy.stats.binom_test) 
          If the allele frequencies dictionary is invalid, return np.nan 
          If the genotype alleles not included in frequencies dictionary, return np.nan
          One value returned for each samplelist
    """
    if len(samplelists)==0: samplelists.append([])
    pvals = []
    for sl in samplelists:
        allele_freqs = trrecord.GetAlleleFreqs(samplelist=sl, uselength=uselength)
        genotype_counts = trrecord.GetGenotypeCounts(samplelist=sl, uselength=uselength)
        pvals.append(utils.GetHardyWeinbergBinomialTest(allele_freqs, genotype_counts))
    return pvals

def GetHet(trrecord, samplelists=[], uselength=True):
    r"""Compute heterozygosity of a locus 

    Heterozygosity is defined as the probability 
    that two randomly drawn allele are different. 

    Parameters
    ----------
    trrecord: trh.TRRecord object
          The record that we are computing the statistic for
    samplelist: list of list of str
          List of list of the samples that we include when compute the statistic
    uselength: bool
          Whether we should collapse alleles by length

    Returns 
    -------
    heterozygosity: list of float
          The heterozygosity of the locus. One value for each sample list.
          If the allele frequencies dictionary is invalid, return np.nan 
    """
    if len(samplelists) == 0: samplelists.append([])
    hetvals = []
    for sl in samplelists:
        allele_freqs = trrecord.GetAlleleFreqs(samplelist=sl, uselength=uselength)
        hetvals.append(utils.GetHeterozygosity(allele_freqs))
    return hetvals

def GetMean(trrecord, samplelists=[], uselength=True):
    r"""Compute the mean allele length

    Parameters 
    ----------
    trrecord: trh.TRRecord object
          The record that we are computing the statistic for
    samplelist: list of list of str
          List of list of the samples that we include when compute the statistic

    Returns 
    -------
    mean: list of float 
          The mean allele length. One value for each sample list
          If the allele frequencies dictionary is invalid, return np.nan 
    """
    if len(samplelists) == 0: samplelists.append([])
    return [utils.GetMean(trrecord.GetAlleleFreqs(samplelist=sl, uselength=True)) for sl in samplelists]

def GetMode(trrecord, samplelists=[]):
    r"""Compute the mode of the allele frequencies 

    Parameters
    ----------
    trrecord: trh.TRRecord object
          The record that we are computing the statistic for
    samplelist: list of list of str
          List of the samples that we include when compute the statistic

    Returns 
    -------
    mode: list of float 
	  The mode of the allele frequencies. One value for each sample list
          If the allele frequencies dictionary is invalid, return np.nan 
    """
    if len(samplelists) == 0: samplelists.append([])
    return [utils.GetMode(trrecord.GetAlleleFreqs(samplelist=sl, uselength=True)) for sl in samplelists]

def GetVariance(trrecord, samplelists=[]):
    r"""Compute the variance of the allele lengths

    Parameters 
    ----------
    trrecord: trh.TRRecord object
          The record that we are computing the statistic for
    samplelists: list of list of str
          List of list of the samples that we include when compute the statistic

    Returns 
    -------
    variance: list of float 
          The variance of the allele lengths. One value for each sample list
          If the allele frequencies dictionary is invalid, return np.nan 
    """
    if len(samplelists) == 0: samplelists.append([])
    return [utils.GetVariance(trrecord.GetAlleleFreqs(samplelist=sl, uselength=True)) for sl in samplelists]

def GetNumSamples(trrecord, samplelists=[]):
    r"""Compute the number of samples 

    Parameters 
    ----------
    trrecord: trh.TRRecord object
          The record that we are computing the statistic for
    samplelist: list of list of str
          List of list of the samples that we include when compute the statistic

    Returns
    -------
    numSamples: list of int 
          The number of samples. One value for each sample list
          If the allele frequencies dictionary is invalid, return np.nan 
    """ 
    if len(samplelists) == 0: samplelists.append([])
    return [sum(trrecord.GetGenotypeCounts(samplelist=sl).values()) for sl in samplelists]

def getargs(): # pragma: no cover
    parser = argparse.ArgumentParser(__doc__)
    inout_group = parser.add_argument_group("Input/output")
    inout_group.add_argument("--vcf", help="Input STR VCF file", type=str, required=True)
    inout_group.add_argument("--out", help="Output file prefix. Use stdout to print file to standard output.", type=str, required=True)
    inout_group.add_argument("--vcftype", help="Options=%s"%trh.VCFTYPES.__members__, type=str, default="auto")
    filter_group = parser.add_argument_group("Filtering group")
    filter_group.add_argument("--samples", help="File containing list of samples to include. Or a comma-separated list of files to compute stats separate for each group of samples", type=str)
    filter_group.add_argument("--sample-prefixes", help="Prefixes to name output for each samples group. By default uses 1,2,3 etc.", type=str)
    filter_group.add_argument("--region", help="Restrict to this region chrom:start-end", type=str)
    stat_group = parser.add_argument_group("Stats group")
    stat_group.add_argument("--thresh", help="Output threshold field (max allele size, used for GangSTR strinfo).", action="store_true")
    stat_group.add_argument("--afreq", help="Output allele frequencies", action="store_true")
    stat_group.add_argument("--acount", help="Output allele counts", action="store_true")
    stat_group.add_argument("--hwep", help="Output HWE p-values per loci.", action="store_true")
    stat_group.add_argument("--het", help="Output heterozygosity of each locus.", action="store_true")
    stat_group.add_argument("--mean", help="Output mean of allele frequencies.", action="store_true")
    stat_group.add_argument("--mode", help="Output mode of allele frequencies.", action="store_true")
    stat_group.add_argument("--var", help="Output variance of allele frequencies.", action="store_true")
    stat_group.add_argument("--numcalled", help="Output number of samples called.", action="store_true")
    stat_group.add_argument("--use-length", help="Calculate per-locus stats (het, HWE) collapsing alleles by length", action="store_true")
    plot_group = parser.add_argument_group("Plotting group")
    plot_group.add_argument("--plot-afreq", help="Output allele frequency plot. Will only do for a maximum of 10 TRs.", action="store_true")
    args = parser.parse_args()
    return args 

def main(args):
    if not os.path.exists(args.vcf):
        common.WARNING("%s does not exist"%args.vcf)
        return 1
    # Load samples
    sample_lists = []
    sample_prefixes = []
    if args.samples:
        sfiles = args.samples.split(",")
        if args.sample_prefixes:
            sample_prefixes = args.sample_prefixes.split(",")
        else:
            sample_prefixes = [str(item) for item in range(1, len(sfiles)+1)]
        if len(sfiles) != len(sample_prefixes):
            common.MSG("--sample-prefixes must be same length as --samples")
            return 1
        for sf in sfiles:
            sample_lists.append([item.strip() for item in open(sf, "r").readlines()])

    invcf = vcf.Reader(filename=args.vcf)
    if args.vcftype != 'auto':
        vcftype = trh.VCFTYPES[args.vcftype]
    else:
        vcftype = trh.InferVCFType(invcf)

    header = ["chrom","start","end"]
    if args.thresh: header.extend(GetHeader("thresh", sample_prefixes))
    if args.afreq: header.extend(GetHeader("afreq", sample_prefixes))
    if args.acount: header.extend(GetHeader("acount", sample_prefixes))
    if args.hwep: header.extend(GetHeader("hwep", sample_prefixes))
    if args.het: header.extend(GetHeader("het", sample_prefixes))
    if args.mean: header.extend(GetHeader("mean", sample_prefixes))
    if args.mode: header.extend(GetHeader("mode", sample_prefixes))
    if args.var: header.extend(GetHeader("var", sample_prefixes))
    if args.numcalled: header.extend(GetHeader("numcalled", sample_prefixes))
    if args.out == "stdout":
        if args.plot_afreq:
            common.MSG("Cannot use --out stdout when generating plots")
            return 1
        outf = sys.stdout
    else:
        outf = open(args.out + ".tab", "w")
    outf.write("\t".join(header)+"\n")

    if args.region:
        if not os.path.isfile(args.vcf+".tbi"):
            common.MSG("Make sure %s is bgzipped and indexed"%args.vcf)
            return 1
        regions = invcf.fetch(args.region)
    else: regions = invcf
    num_plotted = 0
    for record in regions:
<<<<<<< HEAD
        trrecord = tr_harmonizer.HarmonizeRecord(record)
        if args.plot_afreq and num_plotted <= MAXPLOTS:
            PlotAlleleFreqs(trrecord, args.out, samplelists=sample_lists, sampleprefixes=sample_prefixes)
            num_plotted += 1
=======
        trrecord = trh.HarmonizeRecord(vcftype, record)
>>>>>>> 3dc196f7
        items = [record.CHROM, record.POS, record.INFO["END"]]
        if args.thresh:
            items.extend(GetThresh(trrecord, samplelists=sample_lists))
        if args.afreq:
            items.extend(GetAFreq(trrecord, samplelists=sample_lists, uselength=args.use_length))
        if args.acount:
            items.extend(GetAFreq(trrecord, samplelists=sample_lists, uselength=args.use_length, count=True))
        if args.hwep:
            items.extend(GetHWEP(trrecord, samplelists=sample_lists, uselength=args.use_length))
        if args.het:
            items.extend(GetHet(trrecord, samplelists=sample_lists, uselength=args.use_length))
        if args.mean: 
            items.extend(GetMean(trrecord, samplelists=sample_lists))
        if args.mode:
            items.extend(GetMode(trrecord, samplelists=sample_lists))
        if args.var:
            items.extend(GetVariance(trrecord, samplelists=sample_lists))
        if args.numcalled:
            items.extend(GetNumSamples(trrecord, samplelists=sample_lists))
        outf.write("\t".join([str(item) for item in items])+"\n")
    outf.close()
    return 0

if __name__ == "__main__":  # pragma: no cover
    # Set up args
    args = getargs()
    # Run main function
    retcode = main(args)
    sys.exit(retcode)<|MERGE_RESOLUTION|>--- conflicted
+++ resolved
@@ -362,14 +362,10 @@
     else: regions = invcf
     num_plotted = 0
     for record in regions:
-<<<<<<< HEAD
-        trrecord = tr_harmonizer.HarmonizeRecord(record)
+        trrecord = trh.HarmonizeRecord(vcftype, record)
         if args.plot_afreq and num_plotted <= MAXPLOTS:
             PlotAlleleFreqs(trrecord, args.out, samplelists=sample_lists, sampleprefixes=sample_prefixes)
             num_plotted += 1
-=======
-        trrecord = trh.HarmonizeRecord(vcftype, record)
->>>>>>> 3dc196f7
         items = [record.CHROM, record.POS, record.INFO["END"]]
         if args.thresh:
             items.extend(GetThresh(trrecord, samplelists=sample_lists))
