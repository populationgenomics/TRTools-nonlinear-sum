--- conflicted
+++ resolved
@@ -10,11 +10,6 @@
 MAINTAINER_EMAIL = "mgymrek@ucsd.edu"
 DOWNLOAD_URL = 'http://github.com/gymreklab/TRTools'
 LICENSE = 'MIT'
-
-<<<<<<< HEAD
-#version_file = open('_version')
-VERSION = "2.0.16test" #version_file.read().strip()
-=======
 
 # version-keeping code based on pybedtools
 curdir = os.path.abspath(os.path.dirname(__file__))
@@ -29,9 +24,6 @@
                        "version = '{version}'",
                        "__version__ = version"]).format(version=VERSION)
         )
-
-
->>>>>>> a547afd6
 
 setup(name=NAME,
       version=VERSION,
